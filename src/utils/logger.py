import logging
import os
from logging.handlers import QueueHandler


def setup_logger(name, log_file=None, log_level=logging.INFO, log_queue=None):
    """
    Create and return a logger with optional QueueHandler for multiprocessing.

    Args:
        name (str): Logger name.
        log_file (str): Path to log file.
        log_level (int): Logging level.
        log_queue (Queue): If provided, use QueueHandler for multiprocessing-safe logging.
    """
    logger = logging.getLogger(name)
    logger.setLevel(log_level)
    logger.propagate = False  # Prevent double logging

    # Avoid adding handlers multiple times
    if logger.handlers:
        return logger

<<<<<<< HEAD
        file_handler = logging.FileHandler(log_file, mode='a', encoding='utf-8')
        file_format = logging.Formatter('%(asctime)s - %(levelname)s - %(name)s - %(message)s')
        file_handler.setFormatter(file_format)
=======
    if log_queue:
        handler = QueueHandler(log_queue)
    else:
        handler = logging.FileHandler(log_file) if log_file else logging.StreamHandler()
>>>>>>> 4b7c0d39

        formatter = logging.Formatter('%(asctime)s - %(levelname)s - %(message)s')
        handler.setFormatter(formatter)

    logger.addHandler(handler)
    return logger<|MERGE_RESOLUTION|>--- conflicted
+++ resolved
@@ -21,19 +21,24 @@
     if logger.handlers:
         return logger
 
-<<<<<<< HEAD
+    # Console handler
+    console_handler = logging.StreamHandler()
+    console_format = logging.Formatter('%(levelname)s - %(message)s')
+    console_handler.setFormatter(console_format)
+    logger.addHandler(console_handler)
+
+    # Choose handler based on whether we're in multiprocessing mode
+    if log_queue:
+        # Use QueueHandler for multiprocessing-safe logging
+        handler = QueueHandler(log_queue)
+        formatter = logging.Formatter('%(asctime)s - %(levelname)s - %(message)s')
+        handler.setFormatter(formatter)
+        logger.addHandler(handler)
+    elif log_file:
+        # Use FileHandler with UTF-8 encoding for emoji support
         file_handler = logging.FileHandler(log_file, mode='a', encoding='utf-8')
         file_format = logging.Formatter('%(asctime)s - %(levelname)s - %(name)s - %(message)s')
         file_handler.setFormatter(file_format)
-=======
-    if log_queue:
-        handler = QueueHandler(log_queue)
-    else:
-        handler = logging.FileHandler(log_file) if log_file else logging.StreamHandler()
->>>>>>> 4b7c0d39
+        logger.addHandler(file_handler)
 
-        formatter = logging.Formatter('%(asctime)s - %(levelname)s - %(message)s')
-        handler.setFormatter(formatter)
-
-    logger.addHandler(handler)
     return logger